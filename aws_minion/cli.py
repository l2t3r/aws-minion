--- conflicted
+++ resolved
@@ -28,7 +28,6 @@
 import yaml
 from boto.manage.cmdshell import sshclient_from_instance
 import codecs
-import requests
 
 from aws_minion.console import print_table, action, ok, error, warning, choice
 from aws_minion.context import Context, ApplicationNotFound
@@ -1167,7 +1166,6 @@
     ok()
 
 
-<<<<<<< HEAD
 def send_request_to_loggly(ctx, request: str):
     app_config = ctx.obj.config
 
@@ -1229,7 +1227,8 @@
     app = ctx.obj.get_application(app_name)
 
     print_remote_file(instance, app, remote_file_path)
-=======
+
+
 def get_saml_response(html):
     """
     Parse SAMLResponse from Shibboleth page
@@ -1356,7 +1355,6 @@
         action('Writing temporary AWS credentials..')
         write_aws_credentials(key_id, secret, session_token)
         ok()
->>>>>>> c7ad9584
 
 
 def main():
