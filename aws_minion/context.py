from distutils.version import LooseVersion
import boto.ec2
import boto.iam
from boto.ec2.elb import LoadBalancer
import functools
import yaml
import os

IDENTIFIER_PREFIX = 'app-'


class ApplicationNotFound(Exception):
    def __init__(self, application_name):
        self.application_name = application_name

    def __str__(self):
        return 'Application "{}" does not exist'.format(self.application_name)


@functools.total_ordering
class Application:

    def __init__(self, name: str, security_group):
        self.name = name
        self.security_group = security_group
        self.manifest = yaml.safe_load(security_group.tags['Manifest'])

    @property
    def identifier(self) -> str:
        return IDENTIFIER_PREFIX + self.name

<<<<<<< HEAD
    def get_key_file_path(self):
        """
        Constructs the path to the application's (or rather to the instances running the application)
        SSH key file which was created in `configure`
        """
        key_dir = os.path.expanduser('~/.ssh')
        return os.path.join(key_dir, '{}.pem'.format(self.identifier))
=======
    def __lt__(self, other):
        return self.name < other.name

    def __eq__(self, other):
        return self.name == other.name
>>>>>>> c7ad9584


@functools.total_ordering
class ApplicationVersion:

    def __init__(self, region: str, application_name: str, version: str, auto_scaling_group):
        self.region = region
        self.application_name = application_name
        self.version = version
        self.auto_scaling_group = auto_scaling_group
        self.weight = None

        self.tags = {}
        for tag in auto_scaling_group.tags:
            self.tags[tag.key] = tag.value

    @property
    def identifier(self) -> str:
        return '{}{}-{}'.format(IDENTIFIER_PREFIX, self.application_name, self.version)

    @property
    def dns_identifier(self) -> str:
        return self.identifier.replace('.', '-')

    @property
    def docker_image(self) -> str:
        return self.tags.get('DockerImage')

    def get_load_balancer(self) -> LoadBalancer:
        elb_conn = boto.ec2.elb.connect_to_region(self.region)
        try:
            lb = elb_conn.get_all_load_balancers(load_balancer_names=[self.dns_identifier])[0]
            return lb
        except:
            return None

    def __lt__(self, other):
        key = lambda v: (v.application_name, LooseVersion(self.version), )
        return key(self) < key(other)

    def __eq__(self, other):
        return self.application_name == other.application_name and self.version == other.version


class ApplicationInstance:

    def __init__(self, ec2_instance):
        self.ec2_instance = ec2_instance

    def __getattr__(self, item):
        if hasattr(self.ec2_instance, item):
            return getattr(self.ec2_instance, item)
        raise AttributeError()


class Context:
    def __init__(self, config):
        self.config = config

    @property
    def region(self):
        return self.config['region']

    @property
    def vpc(self):
        return self.config['vpc']

    @property
    def domain(self):
        return self.config['domain']

    @property
    def saml_identity_provider_url(self):
        return self.config.get('saml_identity_provider_url')

    def get_application(self, application_name: str) -> Application:
        security_group = self.get_security_group(IDENTIFIER_PREFIX + application_name)
        if not security_group:
            raise ApplicationNotFound(application_name)
        app = Application(application_name, security_group)
        return app

    def get_applications(self) -> list:
        conn = boto.ec2.connect_to_region(self.region)

        rows = []
        all_security_groups = conn.get_all_security_groups()
        for _sg in all_security_groups:
            if _sg.name.startswith(IDENTIFIER_PREFIX) and _sg.vpc_id == self.vpc and not _sg.name.endswith('-lb'):
                rows.append(Application(_sg.name[len(IDENTIFIER_PREFIX):], _sg))
        return []

    def get_versions(self, application_name: str=None, application_version: str=None) -> [ApplicationVersion]:
        """
        Get all versions defined for the given application_name and application_version strings.
        """
        autoscale = boto.ec2.autoscale.connect_to_region(self.region)
        groups = autoscale.get_all_groups()
        rows = []

        dns_conn = boto.route53.connect_to_region(self.region)
        zone = dns_conn.get_zone(self.domain + '.')

        rr = zone.get_records()

        weights = {}
        for r in rr:
            if r.type == 'CNAME' and r.identifier and r.weight:
                weights[r.identifier] = int(r.weight)

        for group in groups:
            if group.name.startswith(IDENTIFIER_PREFIX):
                _application_name, _application_version = group.name[len(IDENTIFIER_PREFIX):].rsplit('-', 1)
                if application_name and _application_name != application_name:
                    continue

                if application_version and _application_version != application_version:
                    continue

                version = ApplicationVersion(self.region, _application_name, _application_version, group)
                version.weight = weights.get(version.dns_identifier)
                rows.append(version)
        return sorted(rows)

    def get_version(self, application_name: str, application_version: str) -> ApplicationVersion:
        versions = self.get_versions(application_name, application_version)
        if not versions:
            raise Exception('Version {application_version} of application {application_name} not found'.format(
                            **vars()))
        return versions[0]

    def get_instances(self) -> [ApplicationInstance]:
        conn = boto.ec2.connect_to_region(self.region)
        instances = conn.get_only_instances()
        res = []
        for inst in instances:
            if 'Name' in inst.tags and inst.tags['Name'].startswith(IDENTIFIER_PREFIX) and inst.vpc_id == self.vpc:
                res.append(ApplicationInstance(inst))
        return res

    def get_instances_by_app_identifier_and_state(self, app_identifier: str, state: str) -> [ApplicationInstance]:
        return [i for i in self.get_instances() if i.state == state and i.tags['Name'] == app_identifier]

    def get_instance_by_id(self, instance_id: str) -> [ApplicationInstance]:
        for instance in self.get_instances():
            if instance.id == instance_id:
                return instance
        return None

    def find_ssl_certificate_arn(self) -> str:
        iam_conn = boto.iam.connect_to_region(self.region)
        expected_cert_name = self.domain.replace('.', '-')
        response = iam_conn.list_server_certs()
        response = response['list_server_certificates_response']
        certs = response['list_server_certificates_result']['server_certificate_metadata_list']
        for cert in certs:
            if cert['server_certificate_name'] == expected_cert_name:
                return cert['arn']
        return None

    def get_security_group(self, sg_name: str):
        conn = boto.ec2.connect_to_region(self.region)
        all_security_groups = conn.get_all_security_groups()
        for _sg in all_security_groups:
            if _sg.name == sg_name:
                return _sg<|MERGE_RESOLUTION|>--- conflicted
+++ resolved
@@ -29,7 +29,6 @@
     def identifier(self) -> str:
         return IDENTIFIER_PREFIX + self.name
 
-<<<<<<< HEAD
     def get_key_file_path(self):
         """
         Constructs the path to the application's (or rather to the instances running the application)
@@ -37,13 +36,12 @@
         """
         key_dir = os.path.expanduser('~/.ssh')
         return os.path.join(key_dir, '{}.pem'.format(self.identifier))
-=======
+
     def __lt__(self, other):
         return self.name < other.name
 
     def __eq__(self, other):
         return self.name == other.name
->>>>>>> c7ad9584
 
 
 @functools.total_ordering
